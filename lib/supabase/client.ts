--- conflicted
+++ resolved
@@ -12,13 +12,6 @@
 }
 
 export function createClient() {
-<<<<<<< HEAD
-  return createBrowserClient(
-    supabaseUrl!,
-    supabaseAnonKey!
-  )
-=======
   const { url, anonKey } = getSupabaseConfig()
   return createBrowserClient(url, anonKey)
->>>>>>> 6cdfff1d
 }