import { create } from 'zustand';
import { CardDTO } from '@/lib/server/cards';
import { CollectionNode } from '@/lib/types';
import { localDb } from '@/lib/services/local-storage';
import { syncService } from '@/lib/services/sync-service';
import { syncQueue } from '@/lib/services/sync-queue';
import { useConflictStore } from '@/lib/stores/conflict-store';
import { useSettingsStore } from '@/lib/hooks/settings-store';
import { markDeviceActive, getSessionId } from '@/lib/utils/device-session';
import { useToastStore } from '@/lib/stores/toast-store';

/**
 * Write guard: Ensures only the active tab/session can modify data
 * Prevents corruption from concurrent writes across multiple tabs
 *
 * NOTE: This only applies to USER-INITIATED writes (data-store methods).
 * Sync operations bypass this by calling localDb methods directly.
 */
function ensureActiveDevice(): boolean {
  const currentSessionId = getSessionId();
  const activeSessionId = localStorage.getItem('pawkit_active_device');

  if (activeSessionId && activeSessionId !== currentSessionId) {
    console.error('[WriteGuard] ❌ Write blocked - another tab is active:', {
      currentSession: currentSessionId,
      activeSession: activeSessionId,
      stack: new Error().stack
    });
    // Use warning toast for this critical multi-tab conflict message
    useToastStore.getState().warning('Another tab is active. Please refresh and click "Use This Tab" to continue.', 5000);
    return false;
  }

  return true;
}

/**
 * Deduplicate cards: Remove duplicate IDs and clean up temp cards
 * Returns [deduplicated cards, IDs to delete from IndexedDB]
 */
async function deduplicateCards(cards: CardDTO[]): Promise<[CardDTO[], string[]]> {
  const seenCardIds = new Set<string>();
  const seenCardUrls = new Map<string, string>(); // url/title -> cardId mapping
  const cardsToDelete: string[] = []; // IDs of duplicate cards to delete from IndexedDB

  // First pass: detect duplicates by URL/title and mark duplicates for deletion
  for (const card of cards) {
    const key = card.url || card.title || card.id;
    if (seenCardUrls.has(key) && key !== card.id) {
      const existingId = seenCardUrls.get(key);
      const existingCard = cards.find(c => c.id === existingId);
      const isTempExisting = existingId?.startsWith('temp_');
      const isTempDuplicate = card.id.startsWith('temp_');

      console.warn('[DataStore V2] ⚠️ DUPLICATE DETECTED - Same content, different IDs:', {
        existing: existingId,
        duplicate: card.id,
        key,
        isTempExisting,
        isTempDuplicate,
        existingCreatedAt: existingCard?.createdAt,
        duplicateCreatedAt: card.createdAt,
      });

      // Priority 1: If the duplicate is a temp card and the existing is real, delete the temp
      if (isTempDuplicate && !isTempExisting) {
        cardsToDelete.push(card.id);
      }
      // Priority 2: If the existing is temp and the duplicate is real, delete the temp
      else if (isTempExisting && !isTempDuplicate) {
        cardsToDelete.push(existingId!);
        // Update the map to point to the real card
        seenCardUrls.set(key, card.id);
      }
      // Priority 3: Both are REAL server cards - DON'T deduplicate!
      // These are legitimate separate cards that happen to have the same title/URL
      else if (!isTempExisting && !isTempDuplicate) {
        // Don't add to cardsToDelete - keep both cards!
        // Add current card to map with a different key to track it separately
        seenCardUrls.set(card.id, card.id); // Use ID as key to ensure uniqueness
      }
      // Priority 4: Both are temp - keep the older one (by createdAt)
      else {
        const existingTime = existingCard ? new Date(existingCard.createdAt).getTime() : 0;
        const duplicateTime = new Date(card.createdAt).getTime();

        if (duplicateTime > existingTime) {
          // Current card is newer, delete it and keep existing
          cardsToDelete.push(card.id);
        } else {
          // Existing card is newer, delete it and keep current
          cardsToDelete.push(existingId!);
          seenCardUrls.set(key, card.id);
        }
      }
    } else {
      seenCardUrls.set(key, card.id);
    }
  }

  // Delete temp duplicates from IndexedDB (permanently, not soft delete)
  if (cardsToDelete.length > 0) {
    await Promise.all(cardsToDelete.map(id => localDb.permanentlyDeleteCard(id)));
  }

  // Second pass: remove duplicate IDs and temp cards marked for deletion
  const deduplicated = cards.filter(card => {
    // Skip cards marked for deletion
    if (cardsToDelete.includes(card.id)) {
      return false;
    }
    // Skip duplicate IDs
    if (seenCardIds.has(card.id)) {
      return false;
    }
    seenCardIds.add(card.id);
    return true;
  });

  return [deduplicated, cardsToDelete];
}

/**
 * LOCAL-FIRST DATA STORE V2
 *
 * Architecture:
 * - IndexedDB = PRIMARY source of truth (NEVER cleared)
 * - Server = Backup/sync layer (optional)
 * - Zustand = UI state (derived from IndexedDB)
 *
 * Data flow:
 * 1. User action → Save to IndexedDB immediately
 * 2. Update Zustand for instant UI
 * 3. Sync to server in background (if enabled)
 *
 * If server is wiped:
 * - Local data is preserved
 * - Next sync pushes local data back to server
 * - User never loses anything!
 */

/**
 * Extract tags from content (#tag syntax)
 */
export function extractTags(content: string): string[] {
  const tagRegex = /#([a-zA-Z0-9_-]+)/g;
  const matches = [...content.matchAll(tagRegex)];
  const tags = matches.map(match => match[1].toLowerCase());
  return [...new Set(tags)]; // Remove duplicates
}

/**
 * Extract wiki-links from note content and save to IndexedDB
 * Wiki-link syntax: [[Note Title]]
 */
export async function extractAndSaveLinks(sourceId: string, content: string, allCards: CardDTO[]): Promise<void> {
  // Extract all [[...]] patterns from content
  const linkRegex = /\[\[([^\]]+)\]\]/g;
  const matches = [...content.matchAll(linkRegex)];

  // Get existing links to avoid duplicates
  const existingLinks = await localDb.getNoteLinks(sourceId);
  const existingTargets = new Set(existingLinks.map(l => l.targetNoteId));

  // Track which links we found in current content
  const foundTargetIds = new Set<string>();

  for (const match of matches) {
    const linkText = match[1].trim();

    // Find note by fuzzy title match (case-insensitive, partial match)
    const targetNote = allCards.find(c =>
      (c.type === 'md-note' || c.type === 'text-note') &&
      c.title &&
      c.title.toLowerCase().includes(linkText.toLowerCase())
    );

    if (targetNote && targetNote.id !== sourceId) {
      foundTargetIds.add(targetNote.id);

      // Only add link if it doesn't exist yet
      if (!existingTargets.has(targetNote.id)) {
        await localDb.addNoteLink(sourceId, targetNote.id, linkText);
      }
    }
  }

  // Remove links that no longer exist in content
  for (const existingLink of existingLinks) {
    if (!foundTargetIds.has(existingLink.targetNoteId)) {
      await localDb.deleteNoteLink(existingLink.id);
    }
  }
}

type DataStore = {
  // Data
  cards: CardDTO[];
  collections: CollectionNode[];

  // Loading states
  isLoading: boolean;
  isInitialized: boolean;
  isSyncing: boolean;

  // Actions
  initialize: () => Promise<void>;
  sync: () => Promise<void>;
  addCard: (cardData: Partial<CardDTO>) => Promise<void>;
  updateCard: (id: string, updates: Partial<CardDTO>) => Promise<void>;
  deleteCard: (id: string) => Promise<void>;
  addCollection: (collectionData: { name: string; parentId?: string | null }) => Promise<void>;
  updateCollection: (id: string, updates: { name?: string; parentId?: string | null; pinned?: boolean; isPrivate?: boolean; hidePreview?: boolean; useCoverAsBackground?: boolean; coverImage?: string | null; coverImagePosition?: number | null }) => Promise<void>;
  deleteCollection: (id: string, deleteCards?: boolean, deleteSubPawkits?: boolean) => Promise<void>;
  refresh: () => Promise<void>;
  drainQueue: () => Promise<void>;
  exportData: () => Promise<void>;
  importData: (file: File) => Promise<void>;
};

/**
 * List of known corrupted collection IDs to auto-delete
 * These are duplicates created by the sync bug before fix (commits b1f077a, bc006be)
 */
const CORRUPTED_COLLECTION_IDS = [
  'cmhwwy77y0007kt04z7v9tgl7', // Personal sub person test (duplicate)
  'cmhwwxzoe0003kt04ic855omr', // Personal test (duplicate)
  'cmhwwxxrh0002kt046cds47og', // Private Test Collection (duplicate)
  'cmhwwv64o0004js04jsjdz6pk', // Secret Projects (duplicate)
  'cmhwwv0pv0002js047hfija03', // Secret Projects (duplicate)
  'cmhwwv34w0003js04eh90xj1t', // Secret Projects (duplicate)
  'cmhwwv9mj0005js0444ell0i4', // Secret Projects (duplicate)
  'cmhwwy1il0004kt04560zk8uk', // Sub personal test (duplicate)
  'cmhwwy3dp0005kt043hxsfqtj', // Sub sub person (duplicate)
  'cmhwwy93j0008kt04dfbdw2dy', // sub sub sub person (duplicate)
  'cmhwwuywv0001js04ss47cw8q', // Test (duplicate)
  'cmhwwux1r0000js046ca2i7ly', // Test Private (duplicate)
  'cmhwwxvvm0001kt04i7lc795s', // Test Private (duplicate)
  'cmhwwy5ay0006kt04qhce1lfp', // Test sub sub again (duplicate)
  'cmhwwxteo0000kt042tkti6e1', // Testing this out (duplicate)
  'cmhwwyl1h0009kt04q6s4nif5', // The Den (duplicate)
];

/**
 * Auto-cleanup corrupted collections on startup
 * Removes known duplicate collections created by sync bug
 */
async function cleanupCorruptedCollections() {

  let cleaned = 0;

  for (const id of CORRUPTED_COLLECTION_IDS) {
    try {
      await localDb.permanentlyDeleteCollection(id);
      cleaned++;
    } catch (e) {
      // Collection doesn't exist or already deleted - that's fine
    }
  }

  if (cleaned > 0) {
  } else {
  }
}

export const useDataStore = create<DataStore>((set, get) => ({
  cards: [],
  collections: [],
  isLoading: false,
  isInitialized: false,
  isSyncing: false,

  /**
   * Initialize: Load from IndexedDB (source of truth)
   */
  initialize: async () => {
    if (get().isInitialized) {
      return;
    }

    set({ isLoading: true });

    try {
      // Auto-cleanup corrupted collections BEFORE loading data
      await cleanupCorruptedCollections();

      // ALWAYS load from local IndexedDB first
      const [allCards, allCollections] = await Promise.all([
        localDb.getAllCards(),
        localDb.getAllCollections(),
      ]);

      // CRITICAL: Filter out deleted items (soft-deleted items go to trash)
      const filteredCards = allCards.filter(c => c.deleted !== true);
      const filteredCollections = allCollections.filter(c => c.deleted !== true);

      // DEDUPLICATION: Remove duplicate cards and clean up temp duplicates
      const [cards] = await deduplicateCards(filteredCards);

      // DEDUPLICATION: Remove any duplicate collections by ID
      const seenCollectionIds = new Set<string>();
      const collections = filteredCollections.filter(collection => {
        if (seenCollectionIds.has(collection.id)) {
          return false;
        }
        seenCollectionIds.add(collection.id);
        return true;
      });

      // DEBUG: Log deleted cards before setting state
      const deletedInFiltered = cards.filter(c => c.deleted === true);
      if (deletedInFiltered.length > 0) {
        console.error('[DataStore V2] ❌ BUG: Deleted cards after filtering in initialize():', deletedInFiltered.map(c => ({ id: c.id, title: c.title, deleted: c.deleted })));
      }

      set({
        cards,
        collections,
        isInitialized: true,
        isLoading: false,
      });

      // NOTE: Removed aggressive auto-sync on page load
      // Sync now happens on:
      // - Periodic intervals (every 60s)
      // - Internet reconnection
      // - Before page unload
      // - Manual "Sync Now" button
      // This prevents race conditions and improves performance
    } catch (error) {
      set({ isLoading: false });
    }
  },

  /**
   * Sync: Bidirectional sync with server
   */
  sync: async () => {
    const serverSync = useSettingsStore.getState().serverSync;
    if (!serverSync) {
      return;
    }

    if (get().isSyncing) {
      return;
    }

    set({ isSyncing: true });

    try {
      const result = await syncService.sync();

      if (result.success) {
        // Reload from local storage (which now has merged data)
        const [allCards, allCollections] = await Promise.all([
          localDb.getAllCards(),
          localDb.getAllCollections(),
        ]);

        // CRITICAL: Filter out deleted items to prevent resurrection
        const filteredCards = allCards.filter(c => c.deleted !== true);
        const filteredCollections = allCollections.filter(c => c.deleted !== true);

        // DEDUPLICATION: Remove duplicate cards and clean up temp duplicates
        const [cards] = await deduplicateCards(filteredCards);

        // DEDUPLICATION: Remove any duplicate collections by ID
        const seenCollectionIds = new Set<string>();
        const collections = filteredCollections.filter(collection => {
          if (seenCollectionIds.has(collection.id)) {
            return false;
          }
          seenCollectionIds.add(collection.id);
          return true;
        });

        // DEBUG: Log deleted cards before setting state
        const deletedInFiltered = cards.filter(c => c.deleted === true);
        if (deletedInFiltered.length > 0) {
          console.error('[DataStore V2] ❌ BUG: Deleted cards after filtering in sync():', deletedInFiltered.map(c => ({ id: c.id, title: c.title, deleted: c.deleted })));
        }

        set({ cards, collections });
      } else {
      }
    } catch (error) {
    } finally {
      set({ isSyncing: false });
    }
  },

  /**
   * Refresh: Reload from local storage
   */
  refresh: async () => {
    set({ isLoading: true });

    try {
      const [allCards, allCollections] = await Promise.all([
        localDb.getAllCards(),
        localDb.getAllCollections(),
      ]);

      // Filter out deleted items
      const filteredCards = allCards.filter(c => c.deleted !== true);
      const filteredCollections = allCollections.filter(c => c.deleted !== true);

      // DEDUPLICATION: Remove duplicate cards and clean up temp duplicates
      const [cards] = await deduplicateCards(filteredCards);

      // DEDUPLICATION: Remove any duplicate collections by ID
      const seenCollectionIds = new Set<string>();
      const collections = filteredCollections.filter(collection => {
        if (seenCollectionIds.has(collection.id)) {
          return false;
        }
        seenCollectionIds.add(collection.id);
        return true;
      });

      // DEBUG: Log deleted cards before setting state
      const deletedInFiltered = cards.filter(c => c.deleted === true);
      if (deletedInFiltered.length > 0) {
        console.error('[DataStore V2] ❌ BUG: Deleted cards after filtering in refresh():', deletedInFiltered.map(c => ({ id: c.id, title: c.title, deleted: c.deleted })));
      }

      set({ cards, collections, isLoading: false });
    } catch (error) {
      set({ isLoading: false });
    }
  },

  /**
   * Add card: Save to local first, then sync to server
   */
  addCard: async (cardData: Partial<CardDTO>) => {
    // WRITE GUARD: Ensure this is the active device
    if (!ensureActiveDevice()) {
      return;
    }

    // Mark device as active - this is the source of truth
    markDeviceActive();

    // Generate ID for the card
    const tempId = `temp_${Date.now()}_${Math.random().toString(36).substring(2, 9)}`;

    const newCard: CardDTO = {
      id: tempId,
      url: cardData.url || '',
      title: cardData.title || null,
      notes: cardData.notes || null,
      content: cardData.content || null,
      type: (cardData.type as 'url' | 'md-note' | 'text-note') || 'url',
      status: 'PENDING',
      collections: cardData.collections || [],
      tags: cardData.tags || [],
      createdAt: new Date().toISOString(),
      updatedAt: new Date().toISOString(),
      userId: '',
      deleted: false,
      deletedAt: null,
      pinned: cardData.pinned || false,
      domain: null,
      image: null,
      description: null,
      articleContent: null,
      metadata: undefined,
      inDen: cardData.inDen || false,
      encryptedContent: null,
      scheduledDate: cardData.scheduledDate || null,
    };

    try {
      // STEP 1: Save to local storage FIRST (source of truth)
      await localDb.saveCard(newCard, { localOnly: true });

      // STEP 2: Update Zustand for instant UI
      set((state) => ({
        cards: [newCard, ...state.cards],
      }));

      // STEP 3: Sync to server in background (if enabled)
      const serverSync = useSettingsStore.getState().serverSync;
      if (serverSync) {
        // Queue for sync
        await syncQueue.enqueue({
          type: 'CREATE_CARD',
          payload: cardData,
          tempId: newCard.id,
        });

        // Try immediate sync
        try {
          const response = await fetch('/api/cards', {
            method: 'POST',
            headers: { 'Content-Type': 'application/json' },
            body: JSON.stringify(cardData),
          });

<<<<<<< HEAD
          // Handle duplicate URL detection
          if (response.status === 409) {
            const errorData = await response.json();

            // Remove temp card from local storage and state
=======
          // Check for duplicate URL (409 Conflict)
          if (response.status === 409) {
            // Parse response to check if it's a trashed duplicate
            const errorData = await response.json();
            const isInTrash = errorData.details?.code === 'DUPLICATE_URL_IN_TRASH';

            // Remove the temp card from local storage and state
>>>>>>> 5d728e31
            await localDb.permanentlyDeleteCard(tempId);
            await syncQueue.removeByTempId(tempId);
            set((state) => ({
              cards: state.cards.filter(c => c.id !== tempId),
            }));

<<<<<<< HEAD
            // Throw error with existing card ID for UI handling
            throw new Error(`DUPLICATE_URL:${errorData.existingCardId || 'unknown'}`);
=======
            // Throw appropriate error so the UI can catch and show toast
            throw new Error(isInTrash ? 'DUPLICATE_URL_IN_TRASH' : 'DUPLICATE_URL');
>>>>>>> 5d728e31
          }

          if (response.ok) {
            const serverCard = await response.json();

            // CRITICAL: Remove from sync queue since immediate sync succeeded
            // This prevents duplicate creation when queue drains
            await syncQueue.removeByTempId(tempId);

            // Update link references if this was a temp card
            if (tempId.startsWith('temp_')) {
              await localDb.updateLinkReferences(tempId, serverCard.id);
            }

            // Replace temp card with server card (permanently remove temp, not soft delete)
            await localDb.permanentlyDeleteCard(tempId);
            await localDb.saveCard(serverCard, { fromServer: true });

            // CRITICAL: If server card is deleted, remove from state instead of replacing
            if (serverCard.deleted === true) {
              set((state) => ({
                cards: state.cards.filter(c => c.id !== tempId),
              }));
            } else {
              set((state) => ({
                cards: state.cards.map(c => c.id === tempId ? serverCard : c),
              }));
            }

            // Fetch metadata if it's a URL card
            if (serverCard.type === 'url' && serverCard.url) {
              fetch(`/api/cards/${serverCard.id}/fetch-metadata`, {
                method: 'POST',
                headers: { 'Content-Type': 'application/json' },
                body: JSON.stringify({ url: serverCard.url }),
              }).then(async () => {
                const updatedCardRes = await fetch(`/api/cards/${serverCard.id}`);
                if (updatedCardRes.ok) {
                  const updatedCard = await updatedCardRes.json();
                  await localDb.saveCard(updatedCard, { fromServer: true });

                  // CRITICAL: If card is deleted, remove from state instead of updating
                  if (updatedCard.deleted === true) {
                    set((state) => ({
                      cards: state.cards.filter(c => c.id !== serverCard.id),
                    }));
                  } else {
                    set((state) => ({
                      cards: state.cards.map(c => c.id === serverCard.id ? updatedCard : c),
                    }));
                  }
                }
              }).catch(() => {
                // Silently fail - card is already created
              });
            }
          }
        } catch (error) {
          // Re-throw duplicate URL errors so the UI can show toast
          if (error instanceof Error && (error.message === 'DUPLICATE_URL' || error.message === 'DUPLICATE_URL_IN_TRASH')) {
            throw error;
          }
          // Other errors: Card is safe in local storage - will sync later
        }
      }
    } catch (error) {
      throw error;
    }
  },

  /**
   * Update card: Save to local first, then sync to server
   */
  updateCard: async (id: string, updates: Partial<CardDTO>) => {
    // WRITE GUARD: Ensure this is the active device
    if (!ensureActiveDevice()) {
      return;
    }

    // Mark device as active - this is the source of truth
    markDeviceActive();

    const oldCard = get().cards.find(c => c.id === id);
    if (!oldCard) return;

    const updatedCard = {
      ...oldCard,
      ...updates,
      updatedAt: new Date().toISOString(),
    };

    try {
      // STEP 1: Save to local storage FIRST
      await localDb.saveCard(updatedCard, { localOnly: true });

      // STEP 1.5: Extract and save wiki-links if this is a note
      if ((updatedCard.type === 'md-note' || updatedCard.type === 'text-note') && 'content' in updates) {
        await extractAndSaveLinks(id, updatedCard.content || '', get().cards);
      }

      // STEP 2: Update Zustand for instant UI
      set((state) => ({
        cards: state.cards.map(c => c.id === id ? updatedCard : c),
      }));

      // STEP 3: Sync to server in background (if enabled)
      const serverSync = useSettingsStore.getState().serverSync;
      if (serverSync && !id.startsWith('temp_')) {
        try {
          const response = await fetch(`/api/cards/${id}`, {
            method: 'PATCH',
            headers: {
              'Content-Type': 'application/json',
              'If-Unmodified-Since': oldCard.updatedAt,
            },
            body: JSON.stringify(updates),
          });

          if (response.status === 409 || response.status === 412) {
            // Conflict - server has newer version
            // 409: Conflict (from our API)
            // 412: Precondition Failed (from Vercel or other middleware)

            // Fetch the latest version from server
            try {
              const latestRes = await fetch(`/api/cards/${id}`);
              if (latestRes.ok) {
                const latestCard = await latestRes.json();

                // Merge: Keep user's changes but update with server's metadata
                const mergedCard = {
                  ...latestCard,
                  ...updates,
                  // Always keep server's metadata if it exists
                  image: latestCard.image || updates.image,
                  description: latestCard.description || updates.description,
                  articleContent: latestCard.articleContent || updates.articleContent,
                  metadata: latestCard.metadata || updates.metadata,
                  updatedAt: new Date().toISOString(),
                };

                // Save merged version locally
                await localDb.saveCard(mergedCard, { localOnly: true });

                // CRITICAL: If merged card is deleted, remove from state instead of updating
                if (mergedCard.deleted === true) {
                  set((state) => ({
                    cards: state.cards.filter(c => c.id !== id),
                  }));
                } else {
                  set((state) => ({
                    cards: state.cards.map(c => c.id === id ? mergedCard : c),
                  }));
                }

                // Retry the update with the new timestamp
                const retryResponse = await fetch(`/api/cards/${id}`, {
                  method: 'PATCH',
                  headers: {
                    'Content-Type': 'application/json',
                    'If-Unmodified-Since': latestCard.updatedAt,
                  },
                  body: JSON.stringify(updates),
                });

                if (retryResponse.ok) {
                  const finalCard = await retryResponse.json();
                  await localDb.saveCard(finalCard, { fromServer: true });

                  // CRITICAL: If final card is deleted, remove from state instead of updating
                  if (finalCard.deleted === true) {
                    set((state) => ({
                      cards: state.cards.filter(c => c.id !== id),
                    }));
                  } else {
                    set((state) => ({
                      cards: state.cards.map(c => c.id === id ? finalCard : c),
                    }));
                  }
                } else {
                }
              }
            } catch (retryError) {
              useConflictStore.getState().addConflict(
                id,
                'This card was modified on another device. Your changes were saved locally.'
              );
            }
          } else if (response.ok) {
            const serverCard = await response.json();
            await localDb.saveCard(serverCard, { fromServer: true });

            // CRITICAL: If server card is deleted, remove from state instead of updating
            if (serverCard.deleted === true) {
              set((state) => ({
                cards: state.cards.filter(c => c.id !== id),
              }));
            } else {
              set((state) => ({
                cards: state.cards.map(c => c.id === id ? serverCard : c),
              }));
            }
          }
        } catch (error) {
          // Card is safe in local storage - will sync later
        }
      }
    } catch (error) {
      throw error;
    }
  },

  /**
   * Delete card: Soft delete locally first, then sync to server via queue
   */
  deleteCard: async (id: string) => {
    // WRITE GUARD: Ensure this is the active device
    if (!ensureActiveDevice()) {
      return;
    }

    // Mark device as active - this is the source of truth
    markDeviceActive();

    try {
      // STEP 0: Delete all note links for this card
      await localDb.deleteAllLinksForNote(id);

      // STEP 1: Soft delete in local storage (mark as deleted, don't remove)
      await localDb.deleteCard(id);

      // STEP 2: Update Zustand for instant UI (filter out deleted cards)
      set((state) => ({
        cards: state.cards.filter(c => c.id !== id),
      }));

      // STEP 3: Sync to server via queue (if enabled and not a temp card)
      const serverSync = useSettingsStore.getState().serverSync;
      if (serverSync && !id.startsWith('temp_')) {
        // Queue for sync (with retry on failure)
        await syncQueue.enqueue({
          type: 'DELETE_CARD',
          targetId: id,
          payload: {}, // Empty payload for DELETE operations
        });

        // Try immediate sync
        try {
          const response = await fetch(`/api/cards/${id}`, {
            method: 'DELETE',
          });

          if (response.ok) {
            // Remove from queue on success
            await syncQueue.removeByTarget('DELETE_CARD', id);
          } else {
          }
        } catch (error) {
          // Sync queue will retry later
        }
      }
    } catch (error) {
      throw error;
    }
  },

  /**
   * Add collection: Save to local first, then sync
   */
  addCollection: async (collectionData: { name: string; parentId?: string | null }) => {
    // WRITE GUARD: Ensure this is the active device
    if (!ensureActiveDevice()) {
      return;
    }

    // Mark device as active - this is the source of truth
    markDeviceActive();

    const tempId = `temp_${Date.now()}_${Math.random().toString(36).substring(2, 9)}`;

    const newCollection: any = {
      id: tempId,
      name: collectionData.name,
      slug: collectionData.name.toLowerCase().replace(/\s+/g, '-'),
      parentId: collectionData.parentId || null,
      pinned: false,
      deleted: false,
      inDen: false,
      createdAt: new Date().toISOString(),
      updatedAt: new Date().toISOString(),
      userId: '',
      children: [],
    };

    try {
      await localDb.saveCollection(newCollection, { localOnly: true });

      // Refresh collections from local storage to get proper tree structure
      const allCollections = await localDb.getAllCollections();
      const collections = allCollections.filter(c => c.deleted !== true);
      set({ collections });

      // Sync to server if enabled
      const serverSync = useSettingsStore.getState().serverSync;
      if (serverSync) {
        try {
          const response = await fetch('/api/pawkits', {
            method: 'POST',
            headers: { 'Content-Type': 'application/json' },
            body: JSON.stringify(collectionData),
          });

          if (response.ok) {
            const serverCollection = await response.json();

            // Replace temp collection with server collection
            await localDb.deleteCollection(tempId);
            await localDb.saveCollection(serverCollection, { fromServer: true });

            // Refresh collections to get updated tree structure
            const allCollections = await localDb.getAllCollections();
            const collections = allCollections.filter(c => c.deleted !== true);
            set({ collections });
          }
        } catch (error) {
        }
      }
    } catch (error) {
      throw error;
    }
  },

  updateCollection: async (id: string, updates: { name?: string; parentId?: string | null; pinned?: boolean; isPrivate?: boolean; hidePreview?: boolean; useCoverAsBackground?: boolean; coverImage?: string | null; coverImagePosition?: number | null }) => {
    // WRITE GUARD: Ensure this is the active device
    if (!ensureActiveDevice()) {
      return;
    }

    // Mark device as active - this is the source of truth
    markDeviceActive();

    try {
      // STEP 1: Update local storage FIRST (local-first!)
      const collections = await localDb.getAllCollections();
      const collection = collections.find(c => c.id === id);

      if (collection) {
        const updatedCollection = {
          ...collection,
          ...updates,
          updatedAt: new Date().toISOString()
        };

        await localDb.saveCollection(updatedCollection, { localOnly: true });

        // STEP 2: Update Zustand state immediately (UI updates instantly)
        const allCollections = await localDb.getAllCollections();
        const activeCollections = allCollections.filter(c => c.deleted !== true);
        set({ collections: activeCollections });
      }

      // STEP 3: Sync to server in background (if enabled)
      const serverSync = useSettingsStore.getState().serverSync;
      if (serverSync && !id.startsWith('temp_')) {
        try {
          const response = await fetch(`/api/pawkits/${id}`, {
            method: 'PATCH',
            headers: { 'Content-Type': 'application/json' },
            body: JSON.stringify(updates),
          });

          if (response.ok) {
            // Success - collection synced
          }
        } catch (error) {
        }
      }
    } catch (error) {
      throw error;
    }
  },

  deleteCollection: async (id: string, deleteCards = false, deleteSubPawkits = false) => {
    // WRITE GUARD: Ensure this is the active device
    if (!ensureActiveDevice()) {
      return;
    }

    // Mark device as active - this is the source of truth
    markDeviceActive();

    try {
      const now = new Date().toISOString();

      // STEP 1: Delete from local storage FIRST (local-first!)
      // IMPORTANT: Get collections as FLAT list, not tree structure
      // We need to work with parentId relationships, which only work on flat lists
      const collectionTree = await localDb.getAllCollections(true);

      // Flatten tree to work with parentId relationships
      const flattenTree = (nodes: CollectionNode[]): CollectionNode[] => {
        const result: CollectionNode[] = [];
        for (const node of nodes) {
          result.push(node);
          if (node.children && node.children.length > 0) {
            result.push(...flattenTree(node.children));
          }
        }
        return result;
      };

      const collections = flattenTree(collectionTree);
      const collection = collections.find(c => c.id === id);

      if (collection) {
        let collectionsToDelete = [id];

        // If deleting sub-pawkits, recursively find all descendants
        if (deleteSubPawkits) {
          const findDescendants = (parentId: string): string[] => {
            const children = collections.filter(c => c.parentId === parentId);
            const childIds = children.map(c => c.id);
            const allDescendants = [...childIds];

            for (const childId of childIds) {
              allDescendants.push(...findDescendants(childId));
            }

            return allDescendants;
          };

          const descendants = findDescendants(id);
          collectionsToDelete = [id, ...descendants];
        } else {
          // Move children to parent (preserve sub-pawkits)
          const children = collections.filter(c => c.parentId === id);
          for (const child of children) {
            const updatedChild = {
              ...child,
              parentId: collection.parentId,
              updatedAt: now
            };
            await localDb.saveCollection(updatedChild, { localOnly: true });
          }
        }

        // Mark collections as deleted
        for (const collectionId of collectionsToDelete) {
          const coll = collections.find(c => c.id === collectionId);
          if (coll) {
            const deletedCollection = {
              ...coll,
              deleted: true,
              deletedAt: now,
              updatedAt: now
            };
            await localDb.saveCollection(deletedCollection, { localOnly: true });
          }
        }

        // STEP 2: Update Zustand state immediately (UI updates instantly)
        // CRITICAL: Filter out deleted collections from Zustand state
        const allCollections = await localDb.getAllCollections();
        const activeCollections = allCollections.filter(c => c.deleted !== true);
        set({ collections: activeCollections });
      }

      // STEP 3: Sync to server in background (if enabled)
      const serverSync = useSettingsStore.getState().serverSync;
      if (serverSync && !id.startsWith('temp_')) {
        try {
          const params = new URLSearchParams();
          if (deleteCards) params.set('deleteCards', 'true');
          if (deleteSubPawkits) params.set('deleteSubPawkits', 'true');

          const url = `/api/pawkits/${id}${params.toString() ? `?${params.toString()}` : ''}`;

          const response = await fetch(url, {
            method: 'DELETE',
          });

          if (response.ok) {
            // Success - collection deleted
          }
        } catch (error) {
        }
      }
    } catch (error) {
      throw error;
    }
  },

  /**
   * Drain queue: For compatibility with old data-store
   * Just calls sync()
   */
  drainQueue: async () => {
    await get().sync();
  },

  /**
   * Export data: Download as JSON file
   */
  exportData: async () => {
    try {
      const data = await localDb.exportAllData();

      const blob = new Blob([JSON.stringify(data, null, 2)], {
        type: 'application/json',
      });

      const url = URL.createObjectURL(blob);
      const a = document.createElement('a');
      a.href = url;
      a.download = `pawkit-backup-${new Date().toISOString().split('T')[0]}.json`;
      document.body.appendChild(a);
      a.click();
      document.body.removeChild(a);
      URL.revokeObjectURL(url);
    } catch (error) {
      throw error;
    }
  },

  /**
   * Import data: Load from JSON file
   */
  importData: async (file: File) => {
    try {
      const text = await file.text();
      const data = JSON.parse(text);

      await localDb.importData(data);

      // Refresh UI from local storage
      await get().refresh();
    } catch (error) {
      throw error;
    }
  },
}));<|MERGE_RESOLUTION|>--- conflicted
+++ resolved
@@ -498,13 +498,6 @@
             body: JSON.stringify(cardData),
           });
 
-<<<<<<< HEAD
-          // Handle duplicate URL detection
-          if (response.status === 409) {
-            const errorData = await response.json();
-
-            // Remove temp card from local storage and state
-=======
           // Check for duplicate URL (409 Conflict)
           if (response.status === 409) {
             // Parse response to check if it's a trashed duplicate
@@ -512,20 +505,14 @@
             const isInTrash = errorData.details?.code === 'DUPLICATE_URL_IN_TRASH';
 
             // Remove the temp card from local storage and state
->>>>>>> 5d728e31
             await localDb.permanentlyDeleteCard(tempId);
             await syncQueue.removeByTempId(tempId);
             set((state) => ({
               cards: state.cards.filter(c => c.id !== tempId),
             }));
 
-<<<<<<< HEAD
-            // Throw error with existing card ID for UI handling
-            throw new Error(`DUPLICATE_URL:${errorData.existingCardId || 'unknown'}`);
-=======
             // Throw appropriate error so the UI can catch and show toast
             throw new Error(isInTrash ? 'DUPLICATE_URL_IN_TRASH' : 'DUPLICATE_URL');
->>>>>>> 5d728e31
           }
 
           if (response.ok) {
