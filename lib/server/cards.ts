--- conflicted
+++ resolved
@@ -105,13 +105,6 @@
     // Return immediately - metadata will be fetched in background for URL cards
     return mapCard(created);
   } catch (error) {
-<<<<<<< HEAD
-    // Fallback: Handle unique constraint violation (P2002) in case pre-flight check was bypassed
-    // This should rarely happen now that we have pre-flight duplicate detection
-    if (error instanceof Prisma.PrismaClientKnownRequestError && error.code === 'P2002') {
-      // Re-throw as DUPLICATE_URL error for consistent handling
-      throw new Error(`DUPLICATE_URL:unknown`);
-=======
     // Check if this is a P2002 duplicate URL error
     if (error instanceof Prisma.PrismaClientKnownRequestError && error.code === 'P2002') {
       // Check if the existing card with this URL is in trash
@@ -130,7 +123,6 @@
         }
       }
       // Card is active - let P2002 bubble up normally to handleApiError
->>>>>>> 5d728e31
     }
     // Re-throw all errors
     throw error;
