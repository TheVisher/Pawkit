--- conflicted
+++ resolved
@@ -21,10 +21,8 @@
 import { KeyboardShortcutsModal } from "@/components/modals/keyboard-shortcuts-modal";
 import { useKeyboardShortcuts } from "@/lib/hooks/use-keyboard-shortcuts";
 import { useRouter } from "next/navigation";
-<<<<<<< HEAD
 import Link from "next/link";
 import { HelpCircle, Keyboard } from "lucide-react";
-=======
 import { ControlPanel } from "@/components/control-panel/control-panel";
 import { LibraryControls } from "@/components/control-panel/library-controls";
 import { NotesControls } from "@/components/control-panel/notes-controls";
@@ -39,7 +37,6 @@
 import type { CardModel } from "@/lib/types";
 import { initActivityTracking } from "@/lib/utils/device-session";
 import { SessionWarningBanner } from "@/components/session-warning-banner";
->>>>>>> b907b425
 
 export default function DashboardLayout({ children }: { children: ReactNode }) {
   const [userData, setUserData] = useState<{ email: string; displayName?: string | null } | null>(null);
@@ -364,7 +361,7 @@
               setShowCommandPalette(false);
               setShowCreateCardModal(true);
             }}
-<<<<<<< HEAD
+            initialValue={commandPaletteInitialValue}
             footer={
               <div className="mt-4 flex items-center justify-between gap-4 text-xs text-muted-foreground">
                 <div className="flex items-center gap-1">
@@ -392,9 +389,6 @@
                 </button>
               </div>
             }
-=======
-            initialValue={commandPaletteInitialValue}
->>>>>>> b907b425
           />
 
           {/* Create Note Modal */}
