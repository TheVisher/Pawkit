--- conflicted
+++ resolved
@@ -43,26 +43,6 @@
   React.ElementRef<typeof ContextMenuPrimitive.SubContent>,
   React.ComponentPropsWithoutRef<typeof ContextMenuPrimitive.SubContent>
 >(({ className, ...props }, ref) => (
-<<<<<<< HEAD
-  <ContextMenuPrimitive.SubContent
-    ref={ref}
-    className={cn(
-      "z-50 min-w-[8rem] overflow-hidden p-1.5 data-[state=open]:animate-in data-[state=closed]:animate-out data-[state=closed]:fade-out-0 data-[state=open]:fade-in-0 data-[state=closed]:zoom-out-95 data-[state=open]:zoom-in-95 data-[side=bottom]:slide-in-from-top-2 data-[side=left]:slide-in-from-right-2 data-[side=right]:slide-in-from-left-2 data-[side=top]:slide-in-from-bottom-2 origin-[--radix-context-menu-content-transform-origin]",
-      className
-    )}
-    style={{
-      background: 'rgba(var(--bg-surface-1-rgb, 28, 28, 32), 0.85)',
-      backdropFilter: 'blur(16px)',
-      WebkitBackdropFilter: 'blur(16px)',
-      borderRadius: 'var(--radius-lg)',
-      boxShadow: 'var(--shadow-3)',
-      border: '1px solid var(--border-subtle)',
-      borderTopColor: 'var(--border-highlight-top)',
-      borderLeftColor: 'var(--border-highlight-left)',
-    }}
-    {...props}
-  />
-=======
   <ContextMenuPrimitive.Portal>
     <ContextMenuPrimitive.SubContent
       ref={ref}
@@ -71,18 +51,18 @@
         className
       )}
       style={{
-        background: 'var(--bg-surface-1)',
+        background: 'rgba(var(--bg-surface-1-rgb, 28, 28, 32), 0.85)',
+        backdropFilter: 'blur(16px)',
+        WebkitBackdropFilter: 'blur(16px)',
         borderRadius: 'var(--radius-lg)',
         boxShadow: 'var(--shadow-3)',
         border: '1px solid var(--border-subtle)',
         borderTopColor: 'var(--border-highlight-top)',
         borderLeftColor: 'var(--border-highlight-left)',
-        backdropFilter: 'blur(20px)',
       }}
       {...props}
     />
   </ContextMenuPrimitive.Portal>
->>>>>>> f02f302b
 ))
 ContextMenuSubContent.displayName = ContextMenuPrimitive.SubContent.displayName
 
