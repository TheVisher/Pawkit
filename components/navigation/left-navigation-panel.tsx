--- conflicted
+++ resolved
@@ -743,257 +743,10 @@
                 >
                   <Plus size={16} />
                 </button>
-<<<<<<< HEAD
-                {collections.map((collection) => {
-                  const hasChildren = collection.children && collection.children.length > 0;
-                  const isExpanded = expandedCollections.has(collection.id);
-                  const pawkitHref = `/pawkits/${collection.slug || collection.id}`;
-                  const isCollectionActive = pathname === pawkitHref;
-
-                  // Check if card is in this collection
-                  const cardInCollection = isCardInCollection(collection.slug);
-                  const isHovered = hoveredPawkit === collection.slug;
-                  const isAnimating = animatingPawkit === collection.slug;
-
-                  return (
-                    <div key={collection.id}>
-                      <div className="flex items-center gap-1">
-                        <div
-                          className="relative flex-1"
-                          onMouseEnter={() => activeCard && setHoveredPawkit(collection.slug)}
-                          onMouseLeave={() => setHoveredPawkit(null)}
-                        >
-                          <button
-                            onClick={() => handleNavigate(pawkitHref)}
-                            className={`
-                              w-full flex items-center gap-2 px-3 py-2 rounded-lg text-sm transition-all relative overflow-hidden
-                              ${isCollectionActive
-                                ? "bg-accent text-accent-foreground font-medium"
-                                : "bg-white/5 hover:bg-white/10 text-muted-foreground hover:text-foreground"
-                              }
-                            `}
-                          >
-                            <FolderOpen size={14} className="flex-shrink-0" />
-                            <span className="flex-1 text-left truncate">{collection.name}</span>
-
-                            {/* Action buttons - only show when card modal is open */}
-                            {activeCard && (
-                              <div className="flex items-center gap-1 flex-shrink-0">
-                                {cardInCollection ? (
-                                  <div className="relative">
-                                    <div
-                                      role="button"
-                                      tabIndex={0}
-                                      onClick={(e) => {
-                                        e.stopPropagation();
-                                        if (isHovered) {
-                                          removeFromCollection(collection.slug, collection.name);
-                                        }
-                                      }}
-                                      onKeyDown={(e) => {
-                                        if (e.key === 'Enter' || e.key === ' ') {
-                                          e.stopPropagation();
-                                          if (isHovered) {
-                                            removeFromCollection(collection.slug, collection.name);
-                                          }
-                                        }
-                                      }}
-                                      className="p-1 rounded transition-colors relative cursor-pointer"
-                                      title={isHovered ? "Remove from pawkit" : "In this pawkit"}
-                                    >
-                                      {isHovered ? (
-                                        <Minus size={14} className="text-red-400" />
-                                      ) : (
-                                        <Check size={14} className="text-muted-foreground" />
-                                      )}
-                                      {/* Purple expanding circle animation - overlays the icon */}
-                                      {isAnimating && (
-                                        <div className="absolute top-1/2 left-1/2 -translate-x-1/2 -translate-y-1/2 flex items-center justify-center pointer-events-none z-10">
-                                          <div
-                                            className="animate-expand-contract-fade absolute h-8 w-8 rounded-full"
-                                            style={{
-                                              background: 'linear-gradient(180deg, hsla(var(--accent) / 0.2) 0%, hsla(var(--accent) / 0.35) 55%, hsla(var(--accent) / 0.6) 100%)'
-                                            }}
-                                          />
-                                          <Check size={14} className="text-white relative z-10" />
-                                        </div>
-                                      )}
-                                    </div>
-                                  </div>
-                                ) : isHovered && (
-                                  <div className="relative">
-                                    <div
-                                      role="button"
-                                      tabIndex={0}
-                                      className="p-1 rounded transition-colors relative cursor-pointer"
-                                      title="Add to pawkit"
-                                      onClick={(e) => {
-                                        e.stopPropagation();
-                                        addToCollection(collection.slug, collection.name);
-                                      }}
-                                      onKeyDown={(e) => {
-                                        if (e.key === 'Enter' || e.key === ' ') {
-                                          e.stopPropagation();
-                                          addToCollection(collection.slug, collection.name);
-                                        }
-                                      }}
-                                    >
-                                      <Plus size={14} className="text-purple-400" />
-                                      {/* Purple expanding circle animation - overlays the icon */}
-                                      {isAnimating && (
-                                        <div className="absolute top-1/2 left-1/2 -translate-x-1/2 -translate-y-1/2 flex items-center justify-center pointer-events-none z-10">
-                                          <div
-                                            className="animate-expand-contract-fade absolute h-8 w-8 rounded-full"
-                                            style={{
-                                              background: 'linear-gradient(180deg, hsla(var(--accent) / 0.2) 0%, hsla(var(--accent) / 0.35) 55%, hsla(var(--accent) / 0.6) 100%)'
-                                            }}
-                                          />
-                                          <Check size={14} className="text-white relative z-10" />
-                                        </div>
-                                      )}
-                                    </div>
-                                  </div>
-                                )}
-                              </div>
-                            )}
-                          </button>
-                        </div>
-                        {hasChildren && (
-                          <button
-                            onClick={() => toggleCollection(collection.id)}
-                            className="p-2 rounded-lg hover:bg-white/10 transition-colors text-muted-foreground hover:text-foreground"
-                          >
-                            <ChevronRight
-                              size={14}
-                              className={`transition-transform ${isExpanded ? 'rotate-90' : ''}`}
-                            />
-                          </button>
-                        )}
-                      </div>
-                      {hasChildren && isExpanded && collection.children && (
-                        <div className="ml-6 mt-1 space-y-1">
-                          {collection.children.map((child) => {
-                            const childHref = `/pawkits/${child.slug || child.id}`;
-                            const childInCollection = isCardInCollection(child.slug);
-                            const isChildHovered = hoveredPawkit === child.slug;
-                            const isChildAnimating = animatingPawkit === child.slug;
-
-                            return (
-                              <div
-                                key={child.id}
-                                className="relative"
-                                onMouseEnter={() => activeCard && setHoveredPawkit(child.slug)}
-                                onMouseLeave={() => setHoveredPawkit(null)}
-                              >
-                                <button
-                                  onClick={() => handleNavigate(childHref)}
-                                  className={`
-                                    w-full flex items-center gap-2 px-3 py-1.5 rounded-lg text-xs transition-all relative overflow-hidden
-                                    ${pathname === childHref
-                                      ? "bg-accent text-accent-foreground font-medium"
-                                      : "bg-white/5 hover:bg-white/10 text-muted-foreground hover:text-foreground"
-                                    }
-                                  `}
-                                >
-                                  <span className="flex-1 truncate">{child.name}</span>
-
-                                  {/* Action buttons - only show when card modal is open */}
-                                  {activeCard && (
-                                    <div className="flex items-center gap-1 flex-shrink-0">
-                                      {childInCollection ? (
-                                        <div className="relative">
-                                          <div
-                                            role="button"
-                                            tabIndex={0}
-                                            onClick={(e) => {
-                                              e.stopPropagation();
-                                              if (isChildHovered) {
-                                                removeFromCollection(child.slug, child.name);
-                                              }
-                                            }}
-                                            onKeyDown={(e) => {
-                                              if (e.key === 'Enter' || e.key === ' ') {
-                                                e.stopPropagation();
-                                                if (isChildHovered) {
-                                                  removeFromCollection(child.slug, child.name);
-                                                }
-                                              }
-                                            }}
-                                            className="p-0.5 rounded transition-colors relative cursor-pointer"
-                                            title={isChildHovered ? "Remove from pawkit" : "In this pawkit"}
-                                          >
-                                            {isChildHovered ? (
-                                              <Minus size={12} className="text-red-400" />
-                                            ) : (
-                                              <Check size={12} className="text-muted-foreground" />
-                                            )}
-                                            {/* Purple expanding circle animation - overlays the icon */}
-                                            {isChildAnimating && (
-                                              <div className="absolute top-1/2 left-1/2 -translate-x-1/2 -translate-y-1/2 flex items-center justify-center pointer-events-none z-10">
-                                                <div
-                                                  className="animate-expand-contract-fade absolute h-6 w-6 rounded-full"
-                                                  style={{
-                                                    background: 'linear-gradient(180deg, hsla(var(--accent) / 0.2) 0%, hsla(var(--accent) / 0.6) 100%)'
-                                                  }}
-                                                />
-                                                <Check size={12} className="text-white relative z-10" />
-                                              </div>
-                                            )}
-                                          </div>
-                                        </div>
-                                      ) : isChildHovered && (
-                                        <div className="relative">
-                                          <div
-                                            role="button"
-                                            tabIndex={0}
-                                            onClick={(e) => {
-                                              console.log('[CLICK] Child plus button clicked!', { childSlug: child.slug, activeCard });
-                                              e.stopPropagation();
-                                              addToCollection(child.slug, child.name);
-                                            }}
-                                            onKeyDown={(e) => {
-                                              if (e.key === 'Enter' || e.key === ' ') {
-                                                console.log('[KEYDOWN] Child plus button keydown!', { childSlug: child.slug, activeCard });
-                                                e.stopPropagation();
-                                                addToCollection(child.slug, child.name);
-                                              }
-                                            }}
-                                            className="p-0.5 rounded transition-colors relative cursor-pointer"
-                                            title="Add to pawkit"
-                                          >
-                                            <Plus size={12} className="text-purple-400" />
-                                            {/* Purple expanding circle animation - overlays the icon */}
-                                            {isChildAnimating && (
-                                              <div className="absolute top-1/2 left-1/2 -translate-x-1/2 -translate-y-1/2 flex items-center justify-center pointer-events-none z-10">
-                                                <div
-                                                  className="animate-expand-contract-fade absolute h-6 w-6 rounded-full"
-                                                  style={{
-                                                    background: 'linear-gradient(180deg, hsla(var(--accent) / 0.2) 0%, hsla(var(--accent) / 0.35) 55%, hsla(var(--accent) / 0.6) 100%)'
-                                                  }}
-                                                />
-                                                <Check size={12} className="text-white relative z-10" />
-                                              </div>
-                                            )}
-                                          </div>
-                                        </div>
-                                      )}
-                                    </div>
-                                  )}
-                                </button>
-                              </div>
-                            );
-                          })}
-                        </div>
-                      )}
-                    </div>
-                  );
-                })}
-=======
               }
             >
               <div className="space-y-1">
                 {collections.map((collection) => renderCollectionTree(collection, 0))}
->>>>>>> 0ed17239
               </div>
             </PanelSection>
           )}
